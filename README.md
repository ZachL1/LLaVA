--- conflicted
+++ resolved
@@ -118,10 +118,7 @@
 ```
 
 ### LLaVA-7B
-<<<<<<< HEAD
 This conversion command needs around 30 GB of CPU RAM.
-=======
->>>>>>> 4284c10d
 ```bash
 python3 -m llava.model.apply_delta \
     --base /path/to/llama-7b \
